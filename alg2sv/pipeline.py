--- conflicted
+++ resolved
@@ -593,30 +593,15 @@
         target_stage: str,
         guidance: Optional[str],
         stage_guidance: Dict[str, str],
-<<<<<<< HEAD
-    ) -> Tuple[bool, Optional[str]]:
-        """Invalidate downstream results and store guidance for a retry."""
-        if target_stage not in self._stage_index_map:
-            return False, "unknown_stage"
-
-        attempts = self.stage_attempts.get(target_stage, 0)
-        if attempts >= self.MAX_STAGE_ATTEMPTS:
-            return False, "retry_limit"
-=======
     ) -> bool:
         """Invalidate downstream results and store guidance for a retry."""
         if target_stage not in self._stage_index_map:
             return False
->>>>>>> 15b372ba
 
         self._invalidate_results_from(target_stage)
         if guidance:
             stage_guidance[target_stage] = guidance
-<<<<<<< HEAD
-        return True, None
-=======
         return True
->>>>>>> 15b372ba
 
     def _handle_feedback_decision(
         self,
@@ -636,22 +621,12 @@
         next_index = current_index + 1
         abort_details: Optional[str] = None
         retry_prepared = True
-<<<<<<< HEAD
-        retry_failure: Optional[str] = None
-=======
->>>>>>> 15b372ba
 
         if action == 'abort':
             abort_details = guidance or f"Abort requested after stage '{current_stage}'"
         elif action == 'tune_microarch':
             retry_target = target_stage or 'microarch'
-<<<<<<< HEAD
-            retry_prepared, retry_failure = self._prepare_stage_retry(
-                retry_target, guidance, stage_guidance
-            )
-=======
             retry_prepared = self._prepare_stage_retry(retry_target, guidance, stage_guidance)
->>>>>>> 15b372ba
             if retry_prepared:
                 next_index = self._stage_index_map[retry_target]
             target_stage = retry_target
@@ -659,13 +634,7 @@
             _, _, suffix = action.partition('_')
             retry_target = suffix or target_stage
             if retry_target:
-<<<<<<< HEAD
-                retry_prepared, retry_failure = self._prepare_stage_retry(
-                    retry_target, guidance, stage_guidance
-                )
-=======
                 retry_prepared = self._prepare_stage_retry(retry_target, guidance, stage_guidance)
->>>>>>> 15b372ba
                 if retry_prepared:
                     next_index = self._stage_index_map[retry_target]
                 target_stage = retry_target
@@ -673,19 +642,7 @@
             if guidance and target_stage:
                 stage_guidance[target_stage] = guidance
 
-<<<<<<< HEAD
-        self._log_feedback_action(
-            action,
-            current_stage,
-            target_stage,
-            guidance,
-            abort_details,
-            retry_prepared,
-            retry_failure,
-        )
-=======
         self._log_feedback_action(action, current_stage, target_stage, guidance, abort_details, retry_prepared)
->>>>>>> 15b372ba
         return next_index, abort_details
 
     def _invalidate_results_from(self, stage_name: str) -> None:
@@ -778,10 +735,6 @@
         guidance: Optional[str],
         abort_details: Optional[str],
         retry_prepared: bool,
-<<<<<<< HEAD
-        retry_failure: Optional[str],
-=======
->>>>>>> 15b372ba
     ) -> None:
         """Emit log messages describing the feedback agent's directive."""
         if action == 'abort':
@@ -799,18 +752,7 @@
         if action == 'tune_microarch' or action.startswith('retry'):
             stage_label = target_stage or action.split('_', 1)[-1]
             if not retry_prepared:
-<<<<<<< HEAD
-                if retry_failure == 'retry_limit':
-                    print(
-                        f"⚠️ Feedback: Retry limit reached for stage '{stage_label}'. Continuing without retry."
-                    )
-                else:
-                    print(
-                        f"⚠️ Feedback: Requested retry for unknown stage '{stage_label}'. Ignoring request."
-                    )
-=======
                 print(f"⚠️ Feedback: Requested retry for unknown stage '{stage_label}'. Ignoring request.")
->>>>>>> 15b372ba
             else:
                 guidance_text = f" Guidance: {guidance}" if guidance else ""
                 print(f"↩️ Feedback: Retry stage '{stage_label}'.{guidance_text}")
